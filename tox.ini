[tox]
<<<<<<< HEAD
envlist = py{39,310,311}
isolated_build = true

[testenv]
deps = -r requirements/base.txt
setenv =
  PYTHONPATH = {toxinidir}{/}src
=======
envlist = py{38,39,310,311}
isolated_build = true

[testenv]
deps = -r requirements/test.txt
>>>>>>> 1e02ebd7
commands = python -m pytest --cov=peek_data --cov-report html:coverage_html/python

[testenv:deps]
description = Update dependencies by running pip-compile-multi
basepython = python3.9
skip_install = true
deps = pip-compile-multi
changedir = requirements
commands = pip-compile-multi -d .

[testenv:config-build]
description = Build new default configuration yaml file
skip_install = true
changedir = src/peek_data/resources
allowlist_externals = python
commands = python -m peek_data.config.dump

[testenv:static]
description = Code formatting and static analysis
basepython = python3.9
skip_install = true
deps = -r requirements/static.txt
allowlist_externals = sh
# The first run of pre-commit may reformat files. If this happens, it returns 1 but this
# should not fail the job. So just run again if it fails. A second failure means that
# either the different formatters can't agree on a format or that static analysis failed.
commands = sh -c 'pre-commit run -a || (echo "" && pre-commit run -a)'<|MERGE_RESOLUTION|>--- conflicted
+++ resolved
@@ -1,19 +1,9 @@
 [tox]
-<<<<<<< HEAD
-envlist = py{39,310,311}
-isolated_build = true
-
-[testenv]
-deps = -r requirements/base.txt
-setenv =
-  PYTHONPATH = {toxinidir}{/}src
-=======
 envlist = py{38,39,310,311}
 isolated_build = true
 
 [testenv]
 deps = -r requirements/test.txt
->>>>>>> 1e02ebd7
 commands = python -m pytest --cov=peek_data --cov-report html:coverage_html/python
 
 [testenv:deps]
