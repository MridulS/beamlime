--- conflicted
+++ resolved
@@ -19,19 +19,13 @@
     "Operating System :: OS Independent",
     "Programming Language :: Python :: 3",
     "Programming Language :: Python :: 3 :: Only",
-<<<<<<< HEAD
-=======
     "Programming Language :: Python :: 3.8",
->>>>>>> 1e02ebd7
     "Programming Language :: Python :: 3.9",
     "Programming Language :: Python :: 3.10",
     "Programming Language :: Python :: 3.11",
 ]
-<<<<<<< HEAD
 requires-python = ">=3.9"
-=======
 requires-python = ">=3.8"
->>>>>>> 1e02ebd7
 dynamic = ["version"]
 dependencies = ["pyyaml"]
 [project.urls]
@@ -48,9 +42,4 @@
 
 [tool.isort]
 skip_gitignore = true
-<<<<<<< HEAD
-line_length = 88
-use_parentheses = true
-=======
->>>>>>> 1e02ebd7
 profile = "black" # for compatibility with black